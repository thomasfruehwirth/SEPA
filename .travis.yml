--- conflicted
+++ resolved
@@ -19,7 +19,6 @@
     - sleep 30
     - cd ../..
     script:
-<<<<<<< HEAD
     - cd client-api/target
     - mvn verify -D testConfiguration=sepatest.jsap
     - cd ../..
@@ -35,10 +34,6 @@
     - sleep 30
     - cd ../..
     script:
-    - cd client-api/target
-    - mvn verify -D testConfiguration=sepatest-secure.jsap
-    - cd ../..
-=======
     - mvn verify
   - stage: integration-virtuoso
     before_script:
@@ -53,7 +48,6 @@
     - cd ../..
     script:
     - mvn verify
->>>>>>> 36ed541a
   - stage: deploy
     env:
      - secure: UBX6IAsuQFTWSlR5n/75KLa1bPFBFNg2K50d59mgrTPSfPt9zWyW04qCrirR8MGCO6SRBs1PZTR4odCwn3gMRNU388IVBauNiBw3nFkHUWeW61GXFIbZcUCwmzZasfhFlqtq9BAb+jhcsgM1EQQtz9Y6ZxgyA0O3bCEv2oJsCbdR74qGR1rfpLhGy8jUMzMWGEZ/MWyRM/HyQYXiUiQBcAdqwZVImc7k9+sZmo5gSchI0bhl/DZlzE/PvVGMh+asypYsSpOIF7HijLNVPy7pzXRWmnA4aTX2s93YSZaaB+Ux1VUPClGfzk+ZaopdzqC7L00+cBBd7r6vEUftbAoL/nIvti0TvL2onhtIGPeA5pozroUxAOgH4/ImndVm/ZZoawp2psix4wMC8yVg94hxBfZN/HU96Rh6ckHY4u5faLE7yEBmTEu9G4nz3pZnY8bj+sJBwXq9J1UB0FjTCnivZTAFQWMIcG1UBNhrnvrh/mBhnLr4sXnK5x1Y9ufzJlcVIWmnWUcEjWRRc26r9AVAxrPMRx0t2bY+Hqr/ggM2+zlKMIf/nYI5JtDbseXdldIJeGT4bVMq2q9I0TF9Kg4oSznyn5dO/IfN1wb2M67ZJPpHpQL1wX0HsLgj/5z09wBo7DLO4A24c5+iP32SuRORGmzJxeAsAnw+OKK7Y3IHgHU=
