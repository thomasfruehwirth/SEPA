--- conflicted
+++ resolved
@@ -39,13 +39,8 @@
 - [History](#history)
 - [Credits](#credits)
 
-<<<<<<< HEAD
-## Introduction SPARQL Event Processing Architecture
-SEPA is a publish-subscribe architecture designed to support information level interoperability. The architecture is built on top of a generic SPARQL endpoint where publishers and subscribers use standard **SPARQL** Updates and Queries. Notifications about events (i.e., changes in the **RDF** knowledge base) are expressed in terms of added and removed SPARQL binding results since the previous notification. To know more about SEPA architecture and vision please refer to this [paper](https://www.mdpi.com/1999-5903/10/4/36/htm).
-=======
 ## Introduction
-SEPA (**S**PARQL **E**vent **P**rocessing **A**rchitecture) is a publish-subscribe architecture designed to support information level interoperability. The architecture is built on top of a generic SPARQL endpoint where publishers and subscribers use standard **SPARQL 1.1** Updates and Queries. Notifications about events (i.e., changes in the **RDF** knowledge base) are expressed in terms of added and removed SPARQL binding results since the previous notification. To know more about SEPA architecture and vision please refere to this [paper](https://www.mdpi.com/1999-5903/10/4/36/htm).
->>>>>>> e3b2088c
+SEPA (**S**PARQL **E**vent **P**rocessing **A**rchitecture) is a publish-subscribe architecture designed to support information level interoperability. The architecture is built on top of a generic SPARQL endpoint where publishers and subscribers use standard **SPARQL 1.1** Updates and Queries. Notifications about events (i.e., changes in the **RDF** knowledge base) are expressed in terms of added and removed SPARQL binding results since the previous notification. To know more about SEPA architecture and vision please refer to this [paper](https://www.mdpi.com/1999-5903/10/4/36/htm).
 
 If you just cannot wait to try SEPA go to [SEPA Playground](http://mml.arces.unibo.it/apps/dashboard?mode=playground) and use Update and Subscribe tab with the example provided.
 
