<<<<<<< HEAD
# SEPA - SPARQL Event Processing Architecture
[![Build Status](https://travis-ci.org/arces-wot/SEPA.svg?branch=master)](https://travis-ci.org/arces-wot/SEPA)
[ ![client api](https://img.shields.io/badge/client%20api-latest-cyan.svg) ](https://bintray.com/arces-wot/sepa-java-libs/client-api)
![Github All Releases](https://img.shields.io/github/downloads/arces-wot/SEPA/total.svg?colorB=blue)
[_![Dev Branch](https://img.shields.io/badge/unstable-dev-violet.svg)_](https://github.com/arces-wot/SEPA/tree/dev)
[_![Gitter](https://img.shields.io/badge/chat-on%20gitter-red.svg)_](https://gitter.im/sepa_dev/Lobby#)



SEPA is a publish-subscribe architecture designed to support information level interoperability. The architecture is built on top of the SPARQL 1.1 protocol where publishers and subscribers use standard **SPARQL** Updates and Queries. Notifications about events (i.e., changes in the **RDF** knowledge base) are expressed in terms of added and removed SPARQL binding results since the previous notification.

## Installation
=======
<div align="center">
  <a href="https://github.com/arces-wot/SEPA">
    <img width="300px" src="./doc/logo.png">
  </a>
  <br>
  <br>
  <a href="https://travis-ci.org/arces-wot/SEPA">
    <img  src="https://travis-ci.org/arces-wot/SEPA.svg?branch=master">
  </a>
  <a href="https://bintray.com/arces-wot/sepa-java-libs/client-api">
    <img  src="https://img.shields.io/badge/client%20api-latest-cyan.svg">
  </a>
  <a href="https://github.com/arces-wot/SEPA/releases">
    <img  src="https://img.shields.io/github/downloads/arces-wot/SEPA/total.svg?colorB=blue">
  </a>
  <a href="https://github.com/arces-wot/SEPA/tree/dev">
    <img  src="https://img.shields.io/badge/unstable-dev-violet.svg">
  </a>
  <a href="https://gitter.im/sepa_dev/Lobby#">
    <img  src="https://img.shields.io/badge/chat-on%20gitter-red.svg">
  </a>
  <br>
   <a href="https://www.gnu.org/licenses/gpl-3.0">
    <img  src="https://img.shields.io/badge/License-GPLv3-blue.svg">
  </a>
  <a href="hhttps://www.gnu.org/licenses/lgpl-3.0">
    <img  src="https://img.shields.io/badge/License-LGPL%20v3-blue.svg">
  </a>
  
</div>

## Table of Contents
- [Introduction](#introduction-sparql-event-processing-architecture)
- [Demo](#demo)
- [Quick start](#quick-start)
- [Configuration](#configuration)
- [Usage](#usage)
- [Contributing](#contributing)
- [History](#history)
- [Credits](#credits)

## Introduction
SEPA (**S**PARQL **E**vent **P**rocessing **A**rchitecture) is a publish-subscribe architecture designed to support information level interoperability. The architecture is built on top of a generic SPARQL endpoint where publishers and subscribers use standard **SPARQL 1.1** Updates and Queries. Notifications about events (i.e., changes in the **RDF** knowledge base) are expressed in terms of added and removed SPARQL binding results since the previous notification. To know more about SEPA architecture and vision please refer to this [paper](https://www.mdpi.com/1999-5903/10/4/36/htm).

If you just cannot wait to try SEPA go to [SEPA Playground](http://mml.arces.unibo.it/apps/dashboard?mode=playground) and use Update and Subscribe tab with the example provided.

## Demo

![Demo showing subscription and notifications](./doc/SEPADemo.gif)

## Quick start
>>>>>>> 4991f445

- Download the [SEPA Engine](https://github.com/arces-wot/SEPA/releases/latest) and run it: `java -jar engine-x.y.z.jar`

- Download [Blazegraph](https://sourceforge.net/projects/bigdata/files/latest/download) (or use any other SPARQL 1.1 Protocol compliant service) and run it as shown [here](https://wiki.blazegraph.com/wiki/index.php/Quick_Start) 

- Use the [SEPA Playground](http://mml.arces.unibo.it/apps/dashboard?mode=local) to check basic functionalities of the engine.

### For Hackers 💻👩‍💻👨‍💻
<a href="https://asciinema.org/a/251211">
  <img width="300px" src="https://asciinema.org/a/251211.svg">
</a>

## Configuration
The SEPA engine can be used with different SPARQL endpoints which must support SPARQL 1.1 protocol. The endpoint can be configured using
a JSON file `endpoint.jpar`. Furthermore, the engine has various parameters that can be used to configure the standard behavior; they
can be set using another JSON file called `engine.jpar`.  
In the repository, you will find some versions of `endpoint-{something}.jpar` file. According to your underlying SPARQL endpoint, you have to rename the correct file to `endpoint.jpar`.
The default version of `endpoint.jpar` configures the engine to use use a local running instance of Blazegraph as [SPARQL 1.1 Protocol Service](https://www.w3.org/TR/sparql11-protocol/).

```json
{
  "host": "localhost",
  "sparql11protocol": {
    "protocol": "http",
    "port": 9999,
    "query": {
      "path": "/blazegraph/namespace/kb/sparql",
      "method": "POST",
      "format": "JSON"
    },
    "update": {
      "path": "/blazegraph/namespace/kb/sparql",
      "method": "POST",
      "format": "JSON"
    }
  },
  "sparql11seprotocol": {
    "protocol": "ws",
    "availableProtocols": {
      "ws": {
        "port": 9443,
        "path": "/subscribe"
      },
      "wss": {}
    }
  }
}
```
The default version of  `engine.jpar` configures the engine to listen for incoming [SPARQL 1.1 SE Protocol](http://mml.arces.unibo.it/TR/sparql11-se-protocol/) requests at the following URLs:

1. Query: http://localhost:8000/query
2. Update: http://localhost:8000/update
3. Subscribe/Unsubscribe: ws://localhost:9000/subscribe
4. SECURE Query: https://localhost:8443/secure/query
5. SECURE Update: https://localhost:8443/secure/update
6. SECURE Subscribe/Unsubscribe: wss://localhost:9443/secure/subscribe 
7. Regitration: https://localhost:8443/oauth/register
8. Token request: https://localhost:8443/oauth/token
```json
{
  "parameters": {
    "scheduler": {
      "queueSize": 100,
      "timeout": 5000
    },
    "processor": {
      "updateTimeout": 5000,
      "queryTimeout": 5000,
      "maxConcurrentRequests": 5,
      "reliableUpdate": true
    },
    "spu": {
      "timeout": 5000
    },
    "gates": {
      "secure": false,
      "paths": {
        "secure": "/secure",
        "update": "/update",
        "query": "/query",
        "subscribe": "/subscribe",
        "unsubscribe": "/unsubscribe",
        "register": "/oauth/register",
        "tokenRequest": "/oauth/token"
      },
      "ports": {
        "http": 8000,
        "https": 8443,
        "ws": 9000,
        "wss": 9443
      }
    }
  }
}
```
### Logging
SEPA uses [log4j2](http://logging.apache.org/log4j/2.x/) by Apache. A default configuration is stored in the file log4j2.xml provided with the distribution. If the file resides in the engine folder, but it is not used, add the following JVM directive to force using it:

java `-Dlog4j.configurationFile=./log4j2.xml` -jar engine-x.y.z.jar

### Security

The engine uses a JKS for storing the keys and certificates for [SSL](http://docs.oracle.com/cd/E19509-01/820-3503/6nf1il6ek/index.html) and [JWT](https://tools.ietf.org/html/rfc7519) signing/verification. A default `sepa.jks` is provided including a single X.509 certificate (the password for both the store and the key is: `sepa2017`). If you face problems using the provided JKS, please delete the `sepa.jks` file and create a new one as follows: `keytool -genkey -keyalg RSA -alias sepakey -keystore sepa.jks -storepass sepa2017 -validity 360 -keysize 2048`

## Usage

The SEPA engine allows to use a user generated JKS. Run `java -jar engine-x.y.z.jar -help` for a list of options. The Java [Keytool](https://docs.oracle.com/javase/6/docs/technotes/tools/solaris/keytool.html) can be used to create, access and modify a JKS. 

The SEPA engine is also distributed with a default [JMX](http://www.oracle.com/technetwork/articles/java/javamanagement-140525.html) configuration `jmx.properties` (including the `jmxremote.password` and `jmxremote.access` files for password and user grants). Remember to change password file permissions using: `chmod 600 jmxremote.password`. To enable remote JMX, the engine must be run as follows: `java -Dcom.sun.management.config.file=jmx.properties -jar engine-x.y.z.jar`. Using [`jconsole`](http://docs.oracle.com/javase/7/docs/technotes/guides/management/jconsole.html) is possible to monitor and control the most important engine parameters. By default, the port is `5555` and the `root:root` credentials grant full control (read/write).

## Contributing
You are very welcome to be part of SEPA community. If you find any bug feel free to open an issue here on GitHub, but also feel free to
ask any question. For more details check [Contributing guidelines](CONTRIBUTING.md). Besides, if you want to help the SEPA development follow this simple steps:

1. Fork it!
2. Create your feature branch: `git checkout -b my-new-feature`
3. Check some IDE specific instruction below
4. Do your stuff
5. Provide tests for your features if applicable
5. Commit your changes: `git commit -am 'Add some feature'`
6. Push to the branch: `git push origin my-new-feature`
7. Submit a pull request :D

Pull request with unit tests have an higher likelihood to be accepted, but we are not to restrictive. So do not be afraid to send your contribution!

### Clone in Eclipse
There is no particular restriction in your IDE choice, here we provide a short guide to import the cloned project inside Eclipse. Any 
other IDE should be fine. 

1. Open Eclipse
2. File > Import > Maven
3. Choose "Check out Maven Projects from SCM"
4. In the field SCM URL choose 'git' and add the clone address from Github. If 'git' is not found, tap into "Find more SCM connectors in the m2e Marketplace"
5. go on...
The project is cloned. Enjoy!

### Build with maven
SEPA engine is a maven project and you can build it with this command:
```bash
mvn install
```
That create an executable inside the target directory. To know more about mave please refer to the [official documentation](https://maven.apache.org/).


## History

SEPA has been inspired and influenced by [Smart-M3](https://sourceforge.net/projects/smart-m3/). SEPA authors have been involved in the development of Smart-M3 since its [origin](https://artemis-ia.eu/project/4-sofia.html). 

The main differences beetween SEPA and Smart-M3 are the protocol (now compliant with the [SPARQL 1.1 Protocol](https://www.w3.org/TR/sparql11-protocol/)) and the introduction of a security layer (based on TLS and JSON Web Token for client authentication). 

All the SEPA software components have been implemented from scratch.

## Credits

SEPA stands for *SPARQL Event Processing Architecture*. SEPA is promoted and maintained by the [**Dynamic linked data and Web of Things Research Group**](https://site.unibo.it/wot/en) @ [**ARCES**](http://www.arces.unibo.it), the *Advanced Research Center on Electronic Systems "Ercole De Castro"* of the [**University of Bologna**](http://www.unibo.it).

## License

SEPA Engine is released under the [GNU GPL](https://github.com/arces-wot/SEPA/blob/master/engine/LICENSE), SEPA APIs are released under the  [GNU LGPL](https://github.com/arces-wot/SEPA/blob/master/client-api/LICENSE)<|MERGE_RESOLUTION|>--- conflicted
+++ resolved
@@ -1,17 +1,3 @@
-<<<<<<< HEAD
-# SEPA - SPARQL Event Processing Architecture
-[![Build Status](https://travis-ci.org/arces-wot/SEPA.svg?branch=master)](https://travis-ci.org/arces-wot/SEPA)
-[ ![client api](https://img.shields.io/badge/client%20api-latest-cyan.svg) ](https://bintray.com/arces-wot/sepa-java-libs/client-api)
-![Github All Releases](https://img.shields.io/github/downloads/arces-wot/SEPA/total.svg?colorB=blue)
-[_![Dev Branch](https://img.shields.io/badge/unstable-dev-violet.svg)_](https://github.com/arces-wot/SEPA/tree/dev)
-[_![Gitter](https://img.shields.io/badge/chat-on%20gitter-red.svg)_](https://gitter.im/sepa_dev/Lobby#)
-
-
-
-SEPA is a publish-subscribe architecture designed to support information level interoperability. The architecture is built on top of the SPARQL 1.1 protocol where publishers and subscribers use standard **SPARQL** Updates and Queries. Notifications about events (i.e., changes in the **RDF** knowledge base) are expressed in terms of added and removed SPARQL binding results since the previous notification.
-
-## Installation
-=======
 <div align="center">
   <a href="https://github.com/arces-wot/SEPA">
     <img width="300px" src="./doc/logo.png">
@@ -56,14 +42,13 @@
 ## Introduction
 SEPA (**S**PARQL **E**vent **P**rocessing **A**rchitecture) is a publish-subscribe architecture designed to support information level interoperability. The architecture is built on top of a generic SPARQL endpoint where publishers and subscribers use standard **SPARQL 1.1** Updates and Queries. Notifications about events (i.e., changes in the **RDF** knowledge base) are expressed in terms of added and removed SPARQL binding results since the previous notification. To know more about SEPA architecture and vision please refer to this [paper](https://www.mdpi.com/1999-5903/10/4/36/htm).
 
-If you just cannot wait to try SEPA go to [SEPA Playground](http://mml.arces.unibo.it/apps/dashboard?mode=playground) and use Update and Subscribe tab with the example provided.
+SEPA is a publish-subscribe architecture designed to support information level interoperability. The architecture is built on top of a generic SPARQL endpoint where publishers and subscribers use standard **SPARQL** Updates and Queries. Notifications about events (i.e., changes in the **RDF** knowledge base) are expressed in terms of added and removed SPARQL binding results since the previous notification.
 
 ## Demo
 
 ![Demo showing subscription and notifications](./doc/SEPADemo.gif)
 
 ## Quick start
->>>>>>> 4991f445
 
 - Download the [SEPA Engine](https://github.com/arces-wot/SEPA/releases/latest) and run it: `java -jar engine-x.y.z.jar`
 
