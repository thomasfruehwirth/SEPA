--- conflicted
+++ resolved
@@ -31,11 +31,7 @@
 		this.id = id;
 		
 		if (provider.getJsap().isSecure()) {
-<<<<<<< HEAD
-			sm = new SEPASecurityManager("sepa.jks","sepa2017","sepa2017",provider.getJsap().getAuthenticationProperties());
-=======
 			sm = provider.buildSecurityManager();
->>>>>>> 6e67c5c9
 			client = new SPARQL11Protocol(sm);
 		}
 		else {
