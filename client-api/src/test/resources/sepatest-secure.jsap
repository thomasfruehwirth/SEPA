{
<<<<<<< HEAD
  "host": "localhost",
  "oauth": {
    "enable": true,
    "register": "https://localhost:8443/oauth/register",
    "tokenRequest": "https://localhost:8443/oauth/token",
    "client_id": "0IWFPpcBdkiZDqsvd2g/hjES9a3bvWhES7ieo/oH1nJx/lBURPHmu/uw9rSqs52M",
    "client_secret": "kMEeuqq/tj8yILnL4u0rNIJAPcdkLTfx6yIt4wOoV1F3dWmZkG8NJUJKzyyMoiat",
    "jwt": "xabtQWoH8RJJk1FyKJ78J8h8i2PcWmAugfJ4J6nMd+1jVSoiipV4Pcv8bH+8wJLJ2yRaVage8/TzdZJiz2jdRP8bhkuNzFhGx6N1/1mgmvfKihLheMmcU0pLj5uKOYWFb+TB98n1IpNO4G69lia2YoR15LScBzibBPpmKWF+XAr5TeDDHDZQK4N3VBS/e3tFL/yOhkfC9Mw45s3mz83oyeoFFePUX8MQIuqd3TIcjOhoPgYWd0E+L/EN5wItL5/n78pX/8mVZcpxdyNNqr3bVvrCi0I84mIAefwQ0GyPxFhUHu9PtVNQnXchZuFgppX/YDtOesZSxfIoffUpHFPBY3u4FRIYwpSZX96Knnp0J22RQm+0l8yobik3z6jftw0jbF5+/YC6PnfZT3Wzb6PRJPuVkDzpo+BTC9eKx87GEj8VjtfXjbYRTeZNumD+59wL5kV/OrntNqNQD+IzAYoIZk4rlRbNouNnvT0laEhV012tSD1uAfNUxAlZjSbSMTp5bPNp7PoutMr5q6zPYfAC1PTKnVdkD1CDNqZnhB838WDeISfVzXsf7dsZ0+SkNPtx2kMUYCOYsxNJxyzza3lmaCuvxfnDT3g5F41/p/zX1tXYy6emVfdOWSkJNm1z0FJB/ZIUES0WAA5UEM3kejND++vvIQr38ar72HdFzRvP2V29CsaE5PMRRRZIE5ru9Zwgdb5lfMdwDi4sZkQdNRGHiOfRCT9D92mFVps6s6kv7HKojx05R9WKMDG8bEmSgMYSYQlQzLm93Ardw/hpDoB1/DfNRxbc/GVNZEVOoRVMye8/vICZtxvVeKmu4QawWKSBtrXelWUT8AHTG6v/c88pZjtJWDzy6YIIXLDQ2eJPu30mt3gLfS2ukIV4Tl5Oqu3T1IIghmNgek8vwWNeuG/JGeKrfUp6X6mMH9hdmj5+naOIr8V5rUKCjXnlWLAsrGdOvV8vuYYbx2IFQScZQJD/sTKj3gs6yeYpOwQ2iEs9asA=",
    "expires": "9SN2d0sZEIN16Kts7LxUuQ==",
    "type": "XPrHEX2xHy+5IuXHPHigMw=="
  },
  "sparql11protocol": {
    "protocol": "https",
    "port": 8443,
    "query": {
      "path": "/secure/query",
      "method": "POST",
      "format": "JSON"
    },
    "update": {
      "path": "/secure/update",
      "method": "POST",
      "format": "JSON"
    }
  },
  "sparql11seprotocol": {
    "protocol": "wss",
    "availableProtocols": {
      "ws": {
        "port": 9000,
        "path": "/subscribe"
      },
      "wss": {
        "port": 9443,
        "path": "/secure/subscribe"
      }
    }
  },
  "namespaces": {
    "sepa": "http://wot.arces.unibo.it/sepa#",
    "rdf": "http://www.w3.org/1999/02/22-rdf-syntax-ns#"
  },
  "updates": {
    "DELETE_ALL": {
      "sparql": "DELETE {GRAPH<http://sepatest/> {?x ?y ?z} } WHERE {GRAPH<http://sepatest/> {?x ?y ?z} }"
    },
    "VAIMEE": {
      "sparql": "DELETE {GRAPH<http://sepatest/> {sepa:SV sepa:PV ?o}} WHERE {GRAPH<http://sepatest/> {sepa:SV sepa:PV ?o}} ; INSERT DATA {GRAPH <http://sepatest/> {sepa:SV sepa:PV \"ვაიმეე\"}}"
    },
    "RANDOM": {
      "sparql": "DELETE {GRAPH<http://sepatest/> {sepa:S sepa:P ?o}} WHERE {GRAPH<http://sepatest/> {sepa:S sepa:P ?o}} ; INSERT {GRAPH<http://sepatest/> {sepa:S sepa:P ?random}} WHERE {BIND(IRI(CONCAT(\"http://wot.arces.unibo.it/sepa#Random-\",STRUUID())) AS ?random)}"
    },
    "RANDOM1": {
      "sparql": "DELETE {GRAPH<http://sepatest/> {sepa:S1 sepa:P1 ?o}} WHERE {graph<http://sepatest/> {sepa:S1 sepa:P1 ?o}} ; INSERT {GRAPH<http://sepatest/> {sepa:S1 sepa:P1 ?random}} WHERE {BIND(IRI(CONCAT(\"http://wot.arces.unibo.it/sepa#Random-\",STRUUID())) AS ?random)}"
    }
  },
  "queries": {
    "VAIMEE": {
      "sparql": "SELECT * WHERE {GRAPH <http://sepatest/> {?x ?y \"ვაიმეე\"}}"
    },
    "ALL": {
      "sparql": "SELECT * WHERE {GRAPH <http://sepatest/> {?x ?y ?z}}"
    },
    "RANDOM": {
      "sparql": "SELECT * WHERE {GRAPH <http://sepatest/> {sepa:S sepa:P ?random}}"
    },
    "RANDOM1": {
      "sparql": "SELECT * WHERE {GRAPH <http://sepatest/> {sepa:S1 sepa:P1 ?random}}"
    },
    "COUNT": {
      "sparql": "SELECT (COUNT(?x) AS ?n) WHERE {GRAPH <http://sepatest/> {?x ?y ?z}}"
    }
  }
=======
	"host": "localhost",
	"oauth": {
		"enable": true,
		"register": "https://localhost:8443/oauth/register",
		"tokenRequest": "https://localhost:8443/oauth/token",
		"client_id": "0IWFPpcBdkiZDqsvd2g/hjES9a3bvWhES7ieo/oH1nJx/lBURPHmu/uw9rSqs52M",
		"client_secret": "kMEeuqq/tj8yILnL4u0rNIJAPcdkLTfx6yIt4wOoV1F3dWmZkG8NJUJKzyyMoiat",
		"jwt": "xabtQWoH8RJJk1FyKJ78J8h8i2PcWmAugfJ4J6nMd+1jVSoiipV4Pcv8bH+8wJLJ2yRaVage8/TzdZJiz2jdRP8bhkuNzFhGx6N1/1mgmvfKihLheMmcU0pLj5uKOYWFb+TB98n1IpNO4G69lia2YoR15LScBzibBPpmKWF+XAr5TeDDHDZQK4N3VBS/e3tFL/yOhkfC9Mw45s3mz83oyeoFFePUX8MQIuqd3TIcjOhoPgYWd0E+L/EN5wItL5/n78pX/8mVZcpxdyNNqr3bVvrCi0I84mIAefwQ0GyPxFhUHu9PtVNQnXchZuFgppX/YDtOesZSxfIoffUpHFPBY3u4FRIYwpSZX96Knnp0J22RQm+0l8yobik3z6jftw0jbF5+/YC6PnfZT3Wzb6PRJPuVkDzpo+BTC9eKx87GEj8VjtfXjbYRTeZNumD+59wL5kV/OrntNqNQD+IzAYoIZk4rlRbNouNnvT0laEhV012tSD1uAfNUxAlZjSbSMTp5bPNp7PoutMr5q6zPYfAC1PTKnVdkD1CDNqZnhB838WDeISfVzXsf7dsZ0+SkNPtx2kMUYCOYsxNJxyzza3lmaCuvxfnDT3g5F41/p/zX1tXYy6emVfdOWSkJNm1z0FJB/ZIUES0WAA5UEM3kejND++vvIQr38ar72HdFzRvP2V29CsaE5PMRRRZIE5ru9Zwgdb5lfMdwDi4sZkQdNRGHiOfRCT9D92mFVps6s6kv7HKojx05R9WKMDG8bEmSgMYSYQlQzLm93Ardw/hpDoB1/DfNRxbc/GVNZEVOoRVMye8/vICZtxvVeKmu4QawWKSBtrXelWUT8AHTG6v/c88pZjtJWDzy6YIIXLDQ2eJPu30mt3gLfS2ukIV4Tl5Oqu3T1IIghmNgek8vwWNeuG/JGeKrfUp6X6mMH9hdmj5+naOIr8V5rUKCjXnlWLAsrGdOvV8vuYYbx2IFQScZQJD/sTKj3gs6yeYpOwQ2iEs9asA=",
		"expires": "9SN2d0sZEIN16Kts7LxUuQ==",
		"type": "XPrHEX2xHy+5IuXHPHigMw=="
	},
	"sparql11protocol": {
		"protocol": "https",
		"port": 8443,
		"query": {
			"path": "/secure/query",
			"method": "POST",
			"format": "JSON"
		},
		"update": {
			"path": "/secure/update",
			"method": "POST",
			"format": "JSON"
		}
	},
	"sparql11seprotocol": {
		"protocol": "wss",
		"availableProtocols": {
			"ws": {
				"port": 9000,
				"path": "/subscribe"
			},
			"wss": {
				"port": 9443,
				"path": "/secure/subscribe"
			}
		}
	},
	"namespaces": {
		"sepa": "http://wot.arces.unibo.it/sepa#",
		"rdf": "http://www.w3.org/1999/02/22-rdf-syntax-ns#"
	},
	"updates": {
		"DELETE_ALL": {
			"sparql": "DELETE {GRAPH<http://sepatest/> {?x ?y ?z} } WHERE {GRAPH<http://sepatest/> {?x ?y ?z} }"
		},
		"VAIMEE": {
			"sparql": "DELETE {GRAPH<http://sepatest/> {sepa:SV sepa:PV ?o}} WHERE {GRAPH<http://sepatest/> {sepa:SV sepa:PV ?o}} ; INSERT DATA {GRAPH <http://sepatest/> {sepa:SV sepa:PV \"ვაიმეე\"}}"
		},
		"RANDOM": {
			"sparql": "DELETE {GRAPH<http://sepatest/> {sepa:S sepa:P ?o}} WHERE {GRAPH<http://sepatest/> {sepa:S sepa:P ?o}} ; INSERT {GRAPH<http://sepatest/> {sepa:S sepa:P ?random}} WHERE {BIND(IRI(CONCAT(\"http://wot.arces.unibo.it/sepa#Random-\",STRUUID())) AS ?random)}"
		},
		"RANDOM1": {
			"sparql": "DELETE {GRAPH<http://sepatest/> {sepa:S1 sepa:P1 ?o}} WHERE {graph<http://sepatest/> {sepa:S1 sepa:P1 ?o}} ; INSERT {GRAPH<http://sepatest/> {sepa:S1 sepa:P1 ?random}} WHERE {BIND(IRI(CONCAT(\"http://wot.arces.unibo.it/sepa#Random-\",STRUUID())) AS ?random)}"
		}
	},
	"queries": {
		"VAIMEE": {
			"sparql": "SELECT * WHERE {GRAPH <http://sepatest/> {?x ?y \"ვაიმეე\"}}"
		},
		"ALL": {
			"sparql": "SELECT * WHERE {GRAPH <http://sepatest/> {?x ?y ?z}}"
		},
		"RANDOM": {
			"sparql": "SELECT * WHERE {GRAPH <http://sepatest/> {sepa:S sepa:P ?random}}"
		},
		"RANDOM1": {
			"sparql": "SELECT * WHERE {GRAPH <http://sepatest/> {sepa:S1 sepa:P1 ?random}}"
		},
		"COUNT": {
			"sparql": "SELECT (COUNT(?x) AS ?n) WHERE {GRAPH <http://sepatest/> {?x ?y ?z}}"
		}
	}
>>>>>>> 6e67c5c9
}<|MERGE_RESOLUTION|>--- conflicted
+++ resolved
@@ -1,79 +1,5 @@
 {
-<<<<<<< HEAD
-  "host": "localhost",
-  "oauth": {
-    "enable": true,
-    "register": "https://localhost:8443/oauth/register",
-    "tokenRequest": "https://localhost:8443/oauth/token",
-    "client_id": "0IWFPpcBdkiZDqsvd2g/hjES9a3bvWhES7ieo/oH1nJx/lBURPHmu/uw9rSqs52M",
-    "client_secret": "kMEeuqq/tj8yILnL4u0rNIJAPcdkLTfx6yIt4wOoV1F3dWmZkG8NJUJKzyyMoiat",
-    "jwt": "xabtQWoH8RJJk1FyKJ78J8h8i2PcWmAugfJ4J6nMd+1jVSoiipV4Pcv8bH+8wJLJ2yRaVage8/TzdZJiz2jdRP8bhkuNzFhGx6N1/1mgmvfKihLheMmcU0pLj5uKOYWFb+TB98n1IpNO4G69lia2YoR15LScBzibBPpmKWF+XAr5TeDDHDZQK4N3VBS/e3tFL/yOhkfC9Mw45s3mz83oyeoFFePUX8MQIuqd3TIcjOhoPgYWd0E+L/EN5wItL5/n78pX/8mVZcpxdyNNqr3bVvrCi0I84mIAefwQ0GyPxFhUHu9PtVNQnXchZuFgppX/YDtOesZSxfIoffUpHFPBY3u4FRIYwpSZX96Knnp0J22RQm+0l8yobik3z6jftw0jbF5+/YC6PnfZT3Wzb6PRJPuVkDzpo+BTC9eKx87GEj8VjtfXjbYRTeZNumD+59wL5kV/OrntNqNQD+IzAYoIZk4rlRbNouNnvT0laEhV012tSD1uAfNUxAlZjSbSMTp5bPNp7PoutMr5q6zPYfAC1PTKnVdkD1CDNqZnhB838WDeISfVzXsf7dsZ0+SkNPtx2kMUYCOYsxNJxyzza3lmaCuvxfnDT3g5F41/p/zX1tXYy6emVfdOWSkJNm1z0FJB/ZIUES0WAA5UEM3kejND++vvIQr38ar72HdFzRvP2V29CsaE5PMRRRZIE5ru9Zwgdb5lfMdwDi4sZkQdNRGHiOfRCT9D92mFVps6s6kv7HKojx05R9WKMDG8bEmSgMYSYQlQzLm93Ardw/hpDoB1/DfNRxbc/GVNZEVOoRVMye8/vICZtxvVeKmu4QawWKSBtrXelWUT8AHTG6v/c88pZjtJWDzy6YIIXLDQ2eJPu30mt3gLfS2ukIV4Tl5Oqu3T1IIghmNgek8vwWNeuG/JGeKrfUp6X6mMH9hdmj5+naOIr8V5rUKCjXnlWLAsrGdOvV8vuYYbx2IFQScZQJD/sTKj3gs6yeYpOwQ2iEs9asA=",
-    "expires": "9SN2d0sZEIN16Kts7LxUuQ==",
-    "type": "XPrHEX2xHy+5IuXHPHigMw=="
-  },
-  "sparql11protocol": {
-    "protocol": "https",
-    "port": 8443,
-    "query": {
-      "path": "/secure/query",
-      "method": "POST",
-      "format": "JSON"
-    },
-    "update": {
-      "path": "/secure/update",
-      "method": "POST",
-      "format": "JSON"
-    }
-  },
-  "sparql11seprotocol": {
-    "protocol": "wss",
-    "availableProtocols": {
-      "ws": {
-        "port": 9000,
-        "path": "/subscribe"
-      },
-      "wss": {
-        "port": 9443,
-        "path": "/secure/subscribe"
-      }
-    }
-  },
-  "namespaces": {
-    "sepa": "http://wot.arces.unibo.it/sepa#",
-    "rdf": "http://www.w3.org/1999/02/22-rdf-syntax-ns#"
-  },
-  "updates": {
-    "DELETE_ALL": {
-      "sparql": "DELETE {GRAPH<http://sepatest/> {?x ?y ?z} } WHERE {GRAPH<http://sepatest/> {?x ?y ?z} }"
-    },
-    "VAIMEE": {
-      "sparql": "DELETE {GRAPH<http://sepatest/> {sepa:SV sepa:PV ?o}} WHERE {GRAPH<http://sepatest/> {sepa:SV sepa:PV ?o}} ; INSERT DATA {GRAPH <http://sepatest/> {sepa:SV sepa:PV \"ვაიმეე\"}}"
-    },
-    "RANDOM": {
-      "sparql": "DELETE {GRAPH<http://sepatest/> {sepa:S sepa:P ?o}} WHERE {GRAPH<http://sepatest/> {sepa:S sepa:P ?o}} ; INSERT {GRAPH<http://sepatest/> {sepa:S sepa:P ?random}} WHERE {BIND(IRI(CONCAT(\"http://wot.arces.unibo.it/sepa#Random-\",STRUUID())) AS ?random)}"
-    },
-    "RANDOM1": {
-      "sparql": "DELETE {GRAPH<http://sepatest/> {sepa:S1 sepa:P1 ?o}} WHERE {graph<http://sepatest/> {sepa:S1 sepa:P1 ?o}} ; INSERT {GRAPH<http://sepatest/> {sepa:S1 sepa:P1 ?random}} WHERE {BIND(IRI(CONCAT(\"http://wot.arces.unibo.it/sepa#Random-\",STRUUID())) AS ?random)}"
-    }
-  },
-  "queries": {
-    "VAIMEE": {
-      "sparql": "SELECT * WHERE {GRAPH <http://sepatest/> {?x ?y \"ვაიმეე\"}}"
-    },
-    "ALL": {
-      "sparql": "SELECT * WHERE {GRAPH <http://sepatest/> {?x ?y ?z}}"
-    },
-    "RANDOM": {
-      "sparql": "SELECT * WHERE {GRAPH <http://sepatest/> {sepa:S sepa:P ?random}}"
-    },
-    "RANDOM1": {
-      "sparql": "SELECT * WHERE {GRAPH <http://sepatest/> {sepa:S1 sepa:P1 ?random}}"
-    },
-    "COUNT": {
-      "sparql": "SELECT (COUNT(?x) AS ?n) WHERE {GRAPH <http://sepatest/> {?x ?y ?z}}"
-    }
-  }
-=======
+ 
 	"host": "localhost",
 	"oauth": {
 		"enable": true,
@@ -147,5 +73,4 @@
 			"sparql": "SELECT (COUNT(?x) AS ?n) WHERE {GRAPH <http://sepatest/> {?x ?y ?z}}"
 		}
 	}
->>>>>>> 6e67c5c9
 }