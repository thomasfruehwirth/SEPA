--- conflicted
+++ resolved
@@ -194,21 +194,13 @@
 
 		JsonObject query = new JsonObject();
 		query.add("path", new JsonPrimitive("/blazegraph/namespace/kb/sparql"));
-<<<<<<< HEAD
-		query.add("method", new JsonPrimitive("GET"));
-=======
 		query.add("method", new JsonPrimitive("POST"));
->>>>>>> e857d3e4
 		query.add("format", new JsonPrimitive("JSON"));
 		sparql11protocol.add("query", query);
 
 		JsonObject update = new JsonObject();
 		update.add("path", new JsonPrimitive("/blazegraph/namespace/kb/sparql"));
-<<<<<<< HEAD
-		update.add("method", new JsonPrimitive("URL_ENCODED_POST"));
-=======
 		update.add("method", new JsonPrimitive("POST"));
->>>>>>> e857d3e4
 		update.add("format", new JsonPrimitive("JSON"));
 		sparql11protocol.add("update", update);
 
