/* This class is the main entry point of the Semantic Event Processing Architecture (SEPA) Engine
 * 
 * Author: Luca Roffia (luca.roffia@unibo.it)

    This program is free software: you can redistribute it and/or modify
    it under the terms of the GNU General Public License as published by
    the Free Software Foundation, either version 3 of the License, or
    (at your option) any later version.

    This program is distributed in the hope that it will be useful,
    but WITHOUT ANY WARRANTY; without even the implied warranty of
    MERCHANTABILITY or FITNESS FOR A PARTICULAR PURPOSE.  See the
    GNU General Public License for more details.

    You should have received a copy of the GNU General Public License
    along with this program.  If not, see <http://www.gnu.org/licenses/>.
*/
package it.unibo.arces.wot.sepa.engine.core;

import java.text.DateFormat;
import java.text.SimpleDateFormat;
import java.util.Date;
import java.util.Optional;
import java.util.TimeZone;

import java.util.Iterator;
import java.util.regex.PatternSyntaxException;

import org.apache.logging.log4j.LogManager;
import org.apache.logging.log4j.Logger;
import org.apache.logging.log4j.core.LoggerContext;
import org.apache.logging.log4j.core.config.AppenderRef;
import org.apache.logging.log4j.core.config.Configuration;
import org.apache.logging.log4j.core.config.LoggerConfig;

import it.unibo.arces.wot.sepa.commons.exceptions.SEPAPropertiesException;
import it.unibo.arces.wot.sepa.commons.exceptions.SEPAProtocolException;
import it.unibo.arces.wot.sepa.commons.exceptions.SEPASecurityException;
import it.unibo.arces.wot.sepa.commons.protocol.SPARQL11Properties;

import it.unibo.arces.wot.sepa.engine.bean.EngineBeans;
import it.unibo.arces.wot.sepa.engine.bean.SEPABeans;
import it.unibo.arces.wot.sepa.engine.dependability.Dependability;
import it.unibo.arces.wot.sepa.engine.dependability.DependabilityMonitor;
import it.unibo.arces.wot.sepa.engine.gates.http.HttpGate;
import it.unibo.arces.wot.sepa.engine.gates.http.HttpsGate;
import it.unibo.arces.wot.sepa.engine.gates.websocket.SecureWebsocketServer;
import it.unibo.arces.wot.sepa.engine.gates.websocket.WebsocketServer;
import it.unibo.arces.wot.sepa.engine.processing.Processor;
import it.unibo.arces.wot.sepa.engine.scheduling.Scheduler;

/**
 * This class represents the SPARQL Subscription Broker (Core) of the SPARQL
 * Event Processing Architecture (SEPA)
 *
 * @author Luca Roffia (luca.roffia@unibo.it)
 * @version 0.9.11
 */

public class Engine implements EngineMBean {
	private final static String version = "0.9.11";

	private EngineProperties properties = null;

	// Primitives scheduler/dispatcher
	private Scheduler scheduler = null;

	// Primitives scheduler/dispatcher
	private Processor processor = null;

	// SPARQL 1.1 Protocol handler
	private HttpGate httpGate = null;

	// SPARQL 1.1 SE Protocol handler
	private WebsocketServer wsServer = null;
	private HttpsGate httpsGate = null;
	private int wsShutdownTimeout = 5000;

	// Properties files
	private String engineJpar = "engine.jpar";
	private String endpointJpar = "endpoint.jpar";

	// Secure option
	private Optional<Boolean> secure = Optional.empty();

	// JKS defaults
	private String storeName = "sepa.jks";
	private String storePassword = "sepa2017";
	private String alias = "sepakey";
	
	// CA defaults (using PEM certificate provided by Let's Encrypt or a key within the JKS)
	private String caCertificate = null;
	private String caPath = null;
	private String caPassword = null;

	// LDAP
	private String ldapHost = "localhost";
	private int ldapPort = 10389;
	private String ldapDn = "dc=sepatest,dc=com";
	private String ldapUser = null;
	private String ldapPwd = null;

	// Logging file name
	static {
		// Logging
		TimeZone tz = TimeZone.getTimeZone("UTC");
		DateFormat df = new SimpleDateFormat("yyyyMMdd_HH_mm_ss"); // Quoted "Z" to indicate GMT, no timezone offset
		df.setTimeZone(tz);
		String nowAsISO = df.format(new Date());
		System.setProperty("logFilename", nowAsISO);
		org.apache.logging.log4j.core.LoggerContext ctx = (org.apache.logging.log4j.core.LoggerContext) LogManager
				.getContext(false);
		ctx.reconfigure();
	}
	// Logging
	private static final Logger logger = LogManager.getLogger();

	private void printUsage() {
		System.out.println("Usage:");
		System.out.println(
				"java [JMX] [JVM] [LOG4J] -jar SEPAEngine_X.Y.Z.jar [-help] [-secure=true] [-engine=engine.jpar] [-endpoint=endpoint.jpar] [JKS OPTIONS] [LDAP OPTIONS]");
		System.out.println("Options: ");
		System.out.println("-secure : overwrite the current secure option of engine.jpar");
		System.out.println(
				"-engine : can be used to specify the JSON configuration parameters for the engine (default: engine.jpar)");
		System.out.println(
				"-endpoint : can be used to specify the JSON configuration parameters for the endpoint (default: endpoint.jpar)");
		System.out.println("-help : to print this help");

		System.out.println("");
		System.out.println("JMX:");
		System.out.println("-Dcom.sun.management.config.file=jmx.properties : to enable JMX remote managment");
		System.out.println("");
		
		System.out.println("JVM:");
		System.out.println("-XX:+UseG1GC");
		System.out.println("");
		
		System.out.println("LOG4J");
		System.out.println("-Dlog4j.configurationFile=path/to/log4j2.xml");
		System.out.println("");
		
		System.out.println("JKS OPTIONS:");
		System.out.println("-keystore <name> : file name of the JKS      (default: certs.jks)");
		System.out.println("-storepass <pwd> : password of the JKS       (default: sepastore)");
		System.out.println("-alias <jwt> : alias for the JWT key         (default: jwt)");
		
		System.out.println("LDAP OPTIONS:");
		System.out.println("-ldaphost <name> : host     		         (default: localhost)");
		System.out.println("-ldapport <port> : port                      (default: 10389)");
		System.out.println("-ldapdn <dn> : domain                        (default: dc=sepatest,dc=com)");
		System.out.println("-ldapuser <usr> : username                   (default: null)");
		System.out.println("-ldappwd <pwd> : password                    (default: null)");
	}

	private void parsingArgument(String[] args) throws PatternSyntaxException {
		for (int i = 0; i < args.length; i = i + 2) {
			if (args[i].equals("-help")) {
				printUsage();
				return;
			}

			switch (args[i]) {
			case "-capwd":
				caPassword = args[i+1];
				break;
			case "-cacertificate":
				caCertificate = args[i+1];
				break;
			case "-capath":
				caPath = args[i+1];
				break;
				
			case "-keystore":
				storeName = args[i+1];
				break;
			case "-storepass":
				storePassword = args[i+1];
				break;
			case "-alias":
				alias = args[i+1];
				break;
			
			case "-engine":
				engineJpar = args[i+1];
				break;
			case "-endpoint":
				endpointJpar = args[i+1];
				break;
			
			case "-secure":
				secure = Optional.of(Boolean.parseBoolean(args[i+1]));
				break;
			
			case "-ldaphost":
				ldapHost = args[i+1];
				break;
			case "-ldapport":
				ldapPort = Integer.parseInt(args[i+1]);
				break;
			case "-ldapdn":
				ldapDn = args[i+1];
				break;
			case "-ldapuser":
				ldapUser = args[i+1];
				break;
			case "-ldappwd":
				ldapPwd = args[i+1];
				break;
			default:
				break;
			}

		}

		logger.debug("--- JKS ---");
		logger.debug("-keystore: " + storeName);
		logger.debug("-storepass: " + storePassword);
		logger.debug("-alias: " + alias);

		logger.debug("--- SSL ---");
		logger.debug("-cacertificate: " + caCertificate);
		logger.debug("-capwd: " + caPassword);
		logger.debug("-capath: " + caPath);
		
		logger.debug("--- Engine/endpoint ---");
		logger.debug("-engine: " + engineJpar);
		logger.debug("-endpoint: " + endpointJpar);
		logger.debug("-secure: " + secure);

		logger.debug("--- LDAP ---");
		logger.debug("-ldaphost: " + ldapHost);
		logger.debug("-ldapport: " + ldapPort);
		logger.debug("-ldapdn: " + ldapDn);
		logger.debug("-ldapuser: " + ldapUser);
		logger.debug("-ldappwd: " + ldapPwd);
	}

	public Engine(String[] args) {
		System.out
				.println("##########################################################################################");
		System.out
				.println("# SPARQL Event Processing Architecture Broker                                            #");
		System.out
				.println("# Dynamic Linked Data & Web of Things Research - University of Bologna (Italy)           #");
		System.out
				.println("# Copyright (C) 2016-2019                                                                #");
		System.out
				.println("# This program comes with ABSOLUTELY NO WARRANTY                                         #");
		System.out
				.println("# This is free software, and you are welcome to redistribute it under certain conditions #");
		System.out
				.println("# GNU GENERAL PUBLIC LICENSE, Version 3, 29 June 2007                                    #");
		System.out
				.println("#                                                                                        #");
		System.out
				.println("# GITHUB: https://github.com/arces-wot/sepa                                              #");
		System.out
				.println("# WEB:    http://site.unibo.it/wot                                                       #");
		System.out
				.println("# WIKI:   https://github.com/arces-wot/SEPA/wiki                                         #");
		System.out
				.println("##########################################################################################");

		// Command arguments
		parsingArgument(args);

		// Beans
		SEPABeans.registerMBean("SEPA:type=" + this.getClass().getSimpleName(), this);
		EngineBeans.setVersion(version);
		
		// Dependability monitor
		new DependabilityMonitor();

		try {
			// Initialize SPARQL 1.1 SE processing service properties
<<<<<<< HEAD
			properties = secure.isPresent() ? new EngineProperties(engineJpar, secure.get())
					: new EngineProperties(engineJpar);
=======

			properties = secure.isPresent() ? EngineProperties.load(engineJpar, secure.get()) : EngineProperties.load(engineJpar);
>>>>>>> 35fa8b38

			EngineBeans.setEngineProperties(properties);

			SPARQL11Properties endpointProperties = new SPARQL11Properties(endpointJpar);

			// OAUTH 2.0 Authorization Manager
			if (properties.isSecure()) {
				Dependability.enableSecurity(storeName, storePassword,alias);
				if (properties.isLDAPEnabled()) Dependability.enableLDAP(ldapHost, ldapPort, ldapDn, ldapUser, ldapPwd);
				
				// Check that SSL has been properly configured
				Dependability.getSSLContext();
			}

			// SPARQL 1.1 SE request scheduler
			scheduler = new Scheduler(properties);

			// SEPA Processor
			processor = new Processor(endpointProperties, properties, scheduler);
			Dependability.setProcessor(processor);

			// SPARQL protocol service
			int port = endpointProperties.getPort();
			String portS = "";
			if (port != -1)
				portS = String.format(":%d", port);

			String queryMethod = "";
			switch (endpointProperties.getQueryMethod()) {
			case POST:
				queryMethod = " (Method: POST)";
				break;
			case GET:
				queryMethod = " (Method: GET)";
				break;
			case URL_ENCODED_POST:
				queryMethod = " (Method: URL ENCODED POST)";
				break;
			}

			String updateMethod = "";
			switch (endpointProperties.getUpdateMethod()) {
			case POST:
				updateMethod = " (Method: POST)";
				break;
			case GET:
				updateMethod = " (Method: GET)";
				break;
			case URL_ENCODED_POST:
				updateMethod = " (Method: URL ENCODED POST)";
				break;
			}

			System.out.println("SPARQL 1.1 endpoint");
			System.out.println("----------------------");
			System.out.println("SPARQL 1.1 Query     | http://" + endpointProperties.getHost() + portS
					+ endpointProperties.getQueryPath() + queryMethod);
			System.out.println("SPARQL 1.1 Update    | http://" + endpointProperties.getHost() + portS
					+ endpointProperties.getUpdatePath() + updateMethod);
			System.out.println("----------------------");
			System.out.println("");

			// SPARQL 1.1 protocol gates
			System.out.println("SPARQL 1.1 Protocol (https://www.w3.org/TR/sparql11-protocol/)");
			System.out.println("----------------------");

			if (!properties.isSecure())
				httpGate = new HttpGate(properties, scheduler);
			else
				httpsGate = new HttpsGate(properties, scheduler);

			// SPARQL 1.1 SE protocol gates
			System.out.println("----------------------");
			System.out.println("");
			System.out.println("SPARQL 1.1 SE Protocol (http://mml.arces.unibo.it/TR/sparql11-se-protocol.html)");
			System.out.println("----------------------");

			if (!properties.isSecure()) {
				wsServer = new WebsocketServer(properties.getWsPort(), properties.getSubscribePath(), scheduler);
			} else {
				wsServer = new SecureWebsocketServer(properties.getWssPort(),
						properties.getSecurePath() + properties.getSubscribePath(), scheduler);
			}

			// Start all
			scheduler.start();
			processor.start();
			wsServer.start();

			synchronized (wsServer) {
				wsServer.wait(5000);
			}

			System.out.println("----------------------");

			// Welcome message
			System.out.println("");
			System.out.println(
					"*****************************************************************************************");
			System.out.println("*                      SEPA Broker Ver " + version
					+ " is up and running                          *");
			System.out.println(
					"*                                Let Things Talk!                                       *");
			System.out.println(
					"*****************************************************************************************");

		} catch (SEPAPropertiesException | SEPASecurityException | IllegalArgumentException | SEPAProtocolException
				e) {
			System.err.println(e.getMessage());
			System.exit(1);
		} catch (InterruptedException e) {
			e.printStackTrace();
		}

	}

	public static void printLog4jConfiguration() {
		System.out.println(">>> Logging <<<");
		System.out.println("Level: " + logger.getLevel().toString());
		final LoggerContext ctx = (LoggerContext) LogManager.getContext(false);
		final Configuration config = ctx.getConfiguration();
		LoggerConfig rootLoggerConfig = config.getLoggers().get("");
		Iterator<AppenderRef> it = rootLoggerConfig.getAppenderRefs().iterator();
		while (it.hasNext()) {
			AppenderRef ref = it.next();
			System.out.println("Appender: <" + ref.getRef() + "> Level: " + ref.getLevel());
		}
	}

	public static void main(String[] args) throws SEPASecurityException, SEPAProtocolException {
		// Attach CTRL+C hook
		Runtime.getRuntime().addShutdownHook(new EngineShutdownHook(new Engine(args)));
	}

	public void shutdown() throws InterruptedException {
		System.out.println("Stopping...");

		if (httpGate != null) {
			System.out.println("Stopping HTTP gate...");
			httpGate.shutdown();
		}

		if (httpsGate != null) {
			System.out.println("Stopping HTTPS gate...");
			httpsGate.shutdown();
		}

		if (wsServer != null) {
			System.out.println("Stopping WebSocket gate...");
			wsServer.stop(wsShutdownTimeout);
		}

		System.out.println("Stopping Processor...");
		processor.interrupt();

		System.out.println("Stopped...bye bye :-)");
	}

	@Override
	public String getUpTime() {
		return EngineBeans.getUpTime();
	}

	@Override
	public void resetAll() {
		EngineBeans.resetAll();
	}

	@Override
	public String getVersion() {
		return EngineBeans.getVersion();
	}

	@Override
	public String getQueryPath() {
		return EngineBeans.getQueryPath();
	}

	@Override
	public String getUpdatePath() {
		return EngineBeans.getUpdatePath();
	}

	@Override
	public String getSubscribePath() {
		return EngineBeans.getSubscribePath();
	}

	@Override
	public String getSecurePath() {
		return EngineBeans.getSecurePath();
	}

	@Override
	public String getRegisterPath() {
		return EngineBeans.getRegisterPath();
	}

	@Override
	public String getTokenRequestPath() {
		return EngineBeans.getTokenRequestPath();
	}

	@Override
	public int getHttpPort() {
		return EngineBeans.getHttpPort();
	}

	@Override
	public int getHttpsPort() {
		return EngineBeans.getHttpsPort();
	}

	@Override
	public int getWsPort() {
		return EngineBeans.getWsPort();
	}

	@Override
	public int getWssPort() {
		return EngineBeans.getWssPort();
	}

	@Override
	public boolean getSecure() {
		return EngineBeans.getSecure();
	}
}<|MERGE_RESOLUTION|>--- conflicted
+++ resolved
@@ -274,13 +274,7 @@
 
 		try {
 			// Initialize SPARQL 1.1 SE processing service properties
-<<<<<<< HEAD
-			properties = secure.isPresent() ? new EngineProperties(engineJpar, secure.get())
-					: new EngineProperties(engineJpar);
-=======
-
 			properties = secure.isPresent() ? EngineProperties.load(engineJpar, secure.get()) : EngineProperties.load(engineJpar);
->>>>>>> 35fa8b38
 
 			EngineBeans.setEngineProperties(properties);
 
