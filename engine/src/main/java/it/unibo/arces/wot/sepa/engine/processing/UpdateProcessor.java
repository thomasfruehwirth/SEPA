/* This class implements the processing of a SPARQL 1.1 UPDATE
 * 
 * Author: Luca Roffia (luca.roffia@unibo.it)

    This program is free software: you can redistribute it and/or modify
    it under the terms of the GNU General Public License as published by
    the Free Software Foundation, either version 3 of the License, or
    (at your option) any later version.

    This program is distributed in the hope that it will be useful,
    but WITHOUT ANY WARRANTY; without even the implied warranty of
    MERCHANTABILITY or FITNESS FOR A PARTICULAR PURPOSE.  See the
    GNU General Public License for more details.

    You should have received a copy of the GNU General Public License
    along with this program.  If not, see <http://www.gnu.org/licenses/>.
*/

package it.unibo.arces.wot.sepa.engine.processing;

<<<<<<< HEAD
=======
import java.time.Instant;
import java.util.HashMap;
import java.util.Iterator;
import java.util.List;
>>>>>>> 14bb680b
import java.util.concurrent.Semaphore;

import com.google.gson.JsonObject;
import it.unibo.arces.wot.sepa.commons.request.QueryRequest;
import it.unibo.arces.wot.sepa.commons.response.QueryResponse;
import it.unibo.arces.wot.sepa.commons.response.UpdateResponse;
import it.unibo.arces.wot.sepa.commons.sparql.BindingsResults;
import org.apache.jena.update.Update;
import org.apache.jena.update.UpdateFactory;
import org.apache.logging.log4j.LogManager;
import org.apache.logging.log4j.Logger;

import it.unibo.arces.wot.sepa.commons.exceptions.SEPAProtocolException;
import it.unibo.arces.wot.sepa.commons.protocol.SPARQL11Properties;
import it.unibo.arces.wot.sepa.commons.protocol.SPARQL11Protocol;
import it.unibo.arces.wot.sepa.commons.request.UpdateRequest;
import it.unibo.arces.wot.sepa.commons.response.ErrorResponse;
import it.unibo.arces.wot.sepa.commons.response.Response;
import it.unibo.arces.wot.sepa.engine.bean.ProcessorBeans;
import it.unibo.arces.wot.sepa.timing.Timings;

public class UpdateProcessor {
	private static final Logger logger = LogManager.getLogger();

	private SPARQL11Protocol endpoint;
	private Semaphore endpointSemaphore;
	private SPARQL11Properties properties;

	public UpdateProcessor(SPARQL11Properties properties, Semaphore endpointSemaphore) throws SEPAProtocolException {
		endpoint = new SPARQL11Protocol();
		this.endpointSemaphore = endpointSemaphore;
		this.properties = properties;
	}

	public synchronized Response process(UpdateRequest req) {
		long start = Timings.getTime();

		if (endpointSemaphore != null)
			try {
				endpointSemaphore.acquire();
			} catch (InterruptedException e) {
				return new ErrorResponse(500, e.getMessage());
			}

<<<<<<< HEAD
		// UPDATE the endpoint
		Response ret;
		UpdateRequest request = new UpdateRequest(req.getToken(), properties.getUpdateMethod(),
				properties.getDefaultProtocolScheme(), properties.getDefaultHost(), properties.getDefaultPort(),
				properties.getUpdatePath(), req.getSPARQL(), req.getTimeout(), req.getUsingGraphUri(),
				req.getUsingNamedGraphUri(), req.getAuthorizationHeader());
		logger.trace(request);
		ret = endpoint.update(request);

		if (endpointSemaphore != null)
			endpointSemaphore.release();

		long stop = Timings.getTime();
		logger.trace("Response: " + ret.toString());
		Timings.log("UPDATE_PROCESSING_TIME", start, stop);
		ProcessorBeans.updateTimings(start, stop);

=======
			// Get the constructs needed to determine added and removed data

		long start = System.currentTimeMillis();
		SPARQLAnalyzer sa = new SPARQLAnalyzer(req.getSPARQL());
		UpdateConstruct constructs = sa.getConstruct();


		BindingsResults added =  new BindingsResults(new JsonObject());
		BindingsResults removed =  new BindingsResults(new JsonObject());

		String dc = constructs.getDeleteConstruct();

		if (dc.length() > 0) {
			removed = getTriples(timeout, dc);
		}

		String ac = constructs.getInsertConstruct();
		if (ac.length() > 0) {
			added = getTriples(timeout, ac);
		}

		long stop = System.currentTimeMillis();
		logger.debug("* ADDED REMOVED PROCESSING ("+(stop-start)+" ms) *");

		ProcessorBeans.updateTimings(start, stop);

		// UPDATE the endpoint
		start = System.currentTimeMillis();
		Timing.logTiming(req, "ENDPOINT_REQUEST", Instant.now());
		Response ret = endpoint.update(req, timeout);		
		Timing.logTiming(req, "ENDPOINT_RESPONSE", Instant.now());
		stop = System.currentTimeMillis();
		
		if (endpointSemaphore != null) endpointSemaphore.release();
		
		logger.debug("Response: "+ret.toString());
		logger.debug("* UPDATE PROCESSING ("+(stop-start)+" ms) *");
		
		ProcessorBeans.updateTimings(start, stop);

		ret = ret.isUpdateResponse() ? new UpdateResponseWithAR((UpdateResponse) ret,added,removed) : ret;
>>>>>>> 14bb680b
		return ret;
	}

	private BindingsResults getTriples(int timeout, String dc) {
		BindingsResults removed;
		QueryRequest cons1 = new QueryRequest(dc);
		logger.debug(cons1.toString());
		removed = ((QueryResponse) endpoint.query(cons1, timeout)).getBindingsResults();
		logger.debug(removed);
		return removed;
	}
}<|MERGE_RESOLUTION|>--- conflicted
+++ resolved
@@ -18,13 +18,6 @@
 
 package it.unibo.arces.wot.sepa.engine.processing;
 
-<<<<<<< HEAD
-=======
-import java.time.Instant;
-import java.util.HashMap;
-import java.util.Iterator;
-import java.util.List;
->>>>>>> 14bb680b
 import java.util.concurrent.Semaphore;
 
 import com.google.gson.JsonObject;
@@ -68,8 +61,31 @@
 			} catch (InterruptedException e) {
 				return new ErrorResponse(500, e.getMessage());
 			}
+		// Get the constructs needed to determine added and removed data
 
-<<<<<<< HEAD
+		start = System.currentTimeMillis();
+		SPARQLAnalyzer sa = new SPARQLAnalyzer(req.getSPARQL());
+		UpdateConstruct constructs = sa.getConstruct();
+
+
+		BindingsResults added =  new BindingsResults(new JsonObject());
+		BindingsResults removed =  new BindingsResults(new JsonObject());
+
+		String dc = constructs.getDeleteConstruct();
+
+		if (dc.length() > 0) {
+			removed = getTriples(req.getTimeout(), dc);
+		}
+
+		String ac = constructs.getInsertConstruct();
+		if (ac.length() > 0) {
+			added = getTriples(req.getTimeout(), ac);
+		}
+
+		long stop = System.currentTimeMillis();
+		logger.debug("* ADDED REMOVED PROCESSING ("+(stop-start)+" ms) *");
+
+		ProcessorBeans.updateTimings(start, stop);
 		// UPDATE the endpoint
 		Response ret;
 		UpdateRequest request = new UpdateRequest(req.getToken(), properties.getUpdateMethod(),
@@ -82,62 +98,21 @@
 		if (endpointSemaphore != null)
 			endpointSemaphore.release();
 
-		long stop = Timings.getTime();
+		stop = Timings.getTime();
 		logger.trace("Response: " + ret.toString());
 		Timings.log("UPDATE_PROCESSING_TIME", start, stop);
 		ProcessorBeans.updateTimings(start, stop);
 
-=======
-			// Get the constructs needed to determine added and removed data
-
-		long start = System.currentTimeMillis();
-		SPARQLAnalyzer sa = new SPARQLAnalyzer(req.getSPARQL());
-		UpdateConstruct constructs = sa.getConstruct();
-
-
-		BindingsResults added =  new BindingsResults(new JsonObject());
-		BindingsResults removed =  new BindingsResults(new JsonObject());
-
-		String dc = constructs.getDeleteConstruct();
-
-		if (dc.length() > 0) {
-			removed = getTriples(timeout, dc);
-		}
-
-		String ac = constructs.getInsertConstruct();
-		if (ac.length() > 0) {
-			added = getTriples(timeout, ac);
-		}
-
-		long stop = System.currentTimeMillis();
-		logger.debug("* ADDED REMOVED PROCESSING ("+(stop-start)+" ms) *");
-
-		ProcessorBeans.updateTimings(start, stop);
-
-		// UPDATE the endpoint
-		start = System.currentTimeMillis();
-		Timing.logTiming(req, "ENDPOINT_REQUEST", Instant.now());
-		Response ret = endpoint.update(req, timeout);		
-		Timing.logTiming(req, "ENDPOINT_RESPONSE", Instant.now());
-		stop = System.currentTimeMillis();
-		
-		if (endpointSemaphore != null) endpointSemaphore.release();
-		
-		logger.debug("Response: "+ret.toString());
-		logger.debug("* UPDATE PROCESSING ("+(stop-start)+" ms) *");
-		
-		ProcessorBeans.updateTimings(start, stop);
-
 		ret = ret.isUpdateResponse() ? new UpdateResponseWithAR((UpdateResponse) ret,added,removed) : ret;
->>>>>>> 14bb680b
 		return ret;
 	}
 
 	private BindingsResults getTriples(int timeout, String dc) {
 		BindingsResults removed;
 		QueryRequest cons1 = new QueryRequest(dc);
+		cons1.setTimeout(timeout);
 		logger.debug(cons1.toString());
-		removed = ((QueryResponse) endpoint.query(cons1, timeout)).getBindingsResults();
+		removed = ((QueryResponse) endpoint.query(cons1)).getBindingsResults();
 		logger.debug(removed);
 		return removed;
 	}
