--- conflicted
+++ resolved
@@ -42,19 +42,6 @@
  * query via POST directly    |   POST         default-graph-uri (0 or more)
  *                            |                named-graph-uri (0 or more)       application/sparql-query            Unencoded SPARQL query string
                                   using-named-graph-uri (0 or more)
-<<<<<<< HEAD
- *
- * 2.1.4 Specifying an RDF Dataset
- *
- * A SPARQL query is executed against an RDF Dataset. The RDF Dataset for a query may be specified either via the default-graph-uri and named-graph-uri parameters in the
- * SPARQL Protocol or in the SPARQL query string using the FROM and FROM NAMED keywords.
- *
- * If different RDF Datasets are specified in both the protocol request and the SPARQL query string,
- * then the SPARQL service must execute the query using the RDF Dataset given in the protocol request.
- *
- * Note that a service may reject a query with HTTP response code 400 if the service does not allow protocol clients to specify the RDF Dataset.
- * If an RDF Dataset is not specified in either the protocol request or the SPARQL query string,
-=======
  * 
  * 2.1.4 Specifying an RDF Dataset
  * 
@@ -66,7 +53,6 @@
  * 
  * Note that a service may reject a query with HTTP response code 400 if the service does not allow protocol clients to specify the RDF Dataset.
  * If an RDF Dataset is not specified in either the protocol request or the SPARQL query string, 
->>>>>>> 9fc938b0
  * then implementations may execute the query against an implementation-defined default RDF dataset.
  * </pre>
  * 
@@ -90,15 +76,6 @@
 			String requestUri = exchange.getRequest().getRequestLine().getUri();
 			if (requestUri.indexOf('?') == -1) {
 				throw new SPARQL11ProtocolException(HttpStatus.SC_BAD_REQUEST,"Wrong request uri: ? not found in "+requestUri);
-<<<<<<< HEAD
-			}
-
-			String queryParameters = requestUri.substring(requestUri.indexOf('?') + 1);
-
-			if (!queryParameters.contains("query=")) {
-				throw new SPARQL11ProtocolException(HttpStatus.SC_BAD_REQUEST, "Wrong request uri: 'query=' not found in "+queryParameters);
-			}
-=======
 			}
 			
 			String queryParameters = requestUri.substring(requestUri.indexOf('?') + 1);
@@ -106,7 +83,6 @@
 			if (!queryParameters.contains("query=")) {
 				throw new SPARQL11ProtocolException(HttpStatus.SC_BAD_REQUEST, "Wrong request uri: 'query=' not found in "+queryParameters);
 			}
->>>>>>> 9fc938b0
 			String[] query = queryParameters.split("&");
 			for (String param : query) {
 				String[] value = param.split("=");
@@ -139,7 +115,7 @@
 			}
 
 			if (headers[0].getValue().equals("application/sparql-query")) {
-				logger.debug("query via POST directly: "+body);
+				logger.debug("query via POST directly");
 				
 				return new QueryRequest(body);
 			} else if (headers[0].getValue().equals("application/x-www-form-urlencoded")) {
@@ -155,7 +131,7 @@
 				for (String param : parameters) {
 					String[] value = param.split("=");
 					if (value[0].equals("query")) {
-						logger.debug("query via URL-encoded: "+value[1]);
+						logger.debug("query via URL-encoded");
 						
 						return new QueryRequest(value[1]);
 					}
